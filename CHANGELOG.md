--- conflicted
+++ resolved
@@ -13,25 +13,16 @@
 
 ### Features
 - Introduce `ArticleVersion` enum
-<<<<<<< HEAD
-- Introduce `ArxivIdError::ExpectedBeginningLiteral`, `ArxivIdError::ExpectedNumberVv` variants
-- implement `Copy` for: `ArxivId`, `ArxivCategoryId`, `ArxivStamp`
-- implement `TryFrom<&'a str>` for: `ArxivId`, `ArxivCategoryId`, `ArxivStamp`
-- `ArxivId`: make `number` and `version` fields public
-- `ArxivId`: add `new()` and `new_latest()` methods (replacing `new_unchecked()` and `new_unchecked_latest()` respectively)
-- `ArxivId`: add `as_unique_ident()` method, which returns a unique identifier for the arXiv article in the form of "YYMM.NNNNN"
-- `ArxivStamp`: make all fields public
-- Introduce a crate feature `url`. This optionally installs the "url" dependency, and allows creating a `url::Url` instance from an `ArxivId` or `ArxivCategoryId` via:
-  - `impl<'a> From<ArxivId<'a>> for url::Url`
-  - `impl<'a> From<ArxivCategoryId<'a>> for url::Url`
-=======
 - Introduce `ArticleIdError::ExpectedBeginningLiteral`, `ArticleIdError::ExpectedNumberVv` variants
 - implement `Copy` for: `ArticleId`, `CategoryId`, `Stamp`
 - implement `TryFrom<&'a str>` for: `ArticleId`, `CategoryId`, `Stamp`
 - `ArticleId`: make `number` and `version` fields public
 - `ArticleId`: add `new()` and `new_latest()` methods (replacing `new_unchecked()` and `new_unchecked_latest()` respectively)
+- `ArticleId`: add `as_unique_ident()` method, which returns a unique identifier for the arXiv article in the form of "YYMM.NNNNN"
 - `Stamp`: make all fields public
->>>>>>> b536f2a7
+- Introduce a crate feature `url`. This optionally installs the "url" dependency, and allows creating a `url::Url` instance from an `ArticleId` or `CategoryId` via:
+  - `impl<'a> From<ArticleId<'a>> for url::Url`
+  - `impl<'a> From<ArticleCategoryId<'a>> for url::Url`
 
 ### Breaking changes
 - MSRV: Bumps the minimum supported Rust version from 1.63.0 to 1.70.0, since jiff 0.1.14 requires 1.70.0
